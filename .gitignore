# Node
node_modules/*
npm-debug.log

# TypeScript
src/*.js
src/*.map
src/*.d.ts

# JetBrains
.idea
.project
.settings
.idea/*
*.iml

# VS Code
.vscode/*

# Windows
Thumbs.db
Desktop.ini

# Mac
.DS_Store
**/.DS_Store

# Ngc generated files
**/*.ngfactory.ts

# Build files
dist/*
<<<<<<< HEAD
build/*
=======
build/
.tmp
out-tsc/
>>>>>>> d27acc9a
<|MERGE_RESOLUTION|>--- conflicted
+++ resolved
@@ -30,10 +30,6 @@
 
 # Build files
 dist/*
-<<<<<<< HEAD
-build/*
-=======
 build/
 .tmp
-out-tsc/
->>>>>>> d27acc9a
+out-tsc/
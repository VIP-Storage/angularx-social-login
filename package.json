{
  "name": "@abacritt/angularx-social-login-ws",
  "version": "0.0.0",
  "scripts": {
    "ng": "ng",
    "start": "ng serve",
    "build-lib": "ng build lib",
    "build-lib-prod": "ng build lib --configuration production",
    "deploy": "cd dist/lib && npm publish",
    "build": "ng build",
    "test": "ng test",
    "lint": "ng lint",
    "e2e": "ng e2e",
    "prepare": "husky install"
  },
  "private": true,
  "dependencies": {
<<<<<<< HEAD
    "@angular/animations": "^16.2.0",
    "@angular/common": "^16.2.0",
    "@angular/compiler": "^16.2.0",
    "@angular/core": "^16.2.0",
    "@angular/forms": "^16.2.0",
    "@angular/platform-browser": "^16.2.0",
    "@angular/platform-browser-dynamic": "^16.2.0",
    "@angular/router": "^16.2.0",
=======
    "@angular/animations": "^17.0.6",
    "@angular/common": "^17.0.6",
    "@angular/compiler": "^17.0.6",
    "@angular/core": "^17.0.6",
    "@angular/forms": "^17.0.6",
    "@angular/platform-browser": "^17.0.6",
    "@angular/platform-browser-dynamic": "^17.0.6",
    "@angular/router": "^17.0.6",
>>>>>>> 1ba8fb99
    "rxjs": "~7.8.1",
    "tslib": "^2.6.2",
    "zone.js": "~0.14.2"
  },
  "devDependencies": {
<<<<<<< HEAD
    "@angular-devkit/build-angular": "^16.0.0",
    "@angular-eslint/builder": "16.0.1",
    "@angular-eslint/eslint-plugin": "16.0.1",
    "@angular-eslint/eslint-plugin-template": "16.0.1",
    "@angular-eslint/schematics": "16.0.1",
    "@angular-eslint/template-parser": "16.0.1",
    "@angular/cli": "^16.2.0",
    "@angular/compiler-cli": "^16.2.0",
    "@angular/language-service": "^16.2.0",
    "@types/google.accounts": "^0.0.14",
    "@types/jasmine": "^4.3.1",
    "@types/jasminewd2": "^2.0.10",
    "@types/node": "^20.1.0",
    "@typescript-eslint/eslint-plugin": "^5.59.2",
    "@typescript-eslint/parser": "^5.59.2",
    "eslint": "^8.39.0",
=======
    "@angular-devkit/build-angular": "^17.0.6",
    "@angular-eslint/builder": "17.1.1",
    "@angular-eslint/eslint-plugin": "17.1.1",
    "@angular-eslint/eslint-plugin-template": "17.1.1",
    "@angular-eslint/schematics": "17.1.1",
    "@angular-eslint/template-parser": "17.1.1",
    "@angular/cli": "^17.0.6",
    "@angular/compiler-cli": "^17.0.6",
    "@angular/language-service": "^17.0.6",
    "@types/google.accounts": "^0.0.14",
    "@types/jasmine": "^5.1.4",
    "@types/jasminewd2": "^2.0.13",
    "@types/node": "^20.10.4",
    "@typescript-eslint/eslint-plugin": "^6.10.0",
    "@typescript-eslint/parser": "^6.10.0",
    "eslint": "^8.53.0",
>>>>>>> 1ba8fb99
    "husky": "^8.0.3",
    "jasmine-core": "~5.1.1",
    "jasmine-spec-reporter": "~7.0.0",
    "karma": "~6.4.2",
    "karma-chrome-launcher": "~3.2.0",
    "karma-coverage-istanbul-reporter": "~3.0.3",
    "karma-jasmine": "~5.1.0",
<<<<<<< HEAD
    "karma-jasmine-html-reporter": "^2.0.0",
    "lint-staged": "^13.2.2",
    "ng-packagr": "^16.2.0",
=======
    "karma-jasmine-html-reporter": "^2.1.0",
    "lint-staged": "^15.2.0",
    "ng-packagr": "^17.0.2",
>>>>>>> 1ba8fb99
    "protractor": "~7.0.0",
    "ts-node": "~10.9.2",
    "typescript": "5.2.2"
  },
  "engines": {
    "node": ">=18.7.0"
  },
  "lint-staged": {
    "*.js": "npm run lint -- --cache --fix"
  }
}<|MERGE_RESOLUTION|>--- conflicted
+++ resolved
@@ -15,16 +15,6 @@
   },
   "private": true,
   "dependencies": {
-<<<<<<< HEAD
-    "@angular/animations": "^16.2.0",
-    "@angular/common": "^16.2.0",
-    "@angular/compiler": "^16.2.0",
-    "@angular/core": "^16.2.0",
-    "@angular/forms": "^16.2.0",
-    "@angular/platform-browser": "^16.2.0",
-    "@angular/platform-browser-dynamic": "^16.2.0",
-    "@angular/router": "^16.2.0",
-=======
     "@angular/animations": "^17.0.6",
     "@angular/common": "^17.0.6",
     "@angular/compiler": "^17.0.6",
@@ -33,30 +23,11 @@
     "@angular/platform-browser": "^17.0.6",
     "@angular/platform-browser-dynamic": "^17.0.6",
     "@angular/router": "^17.0.6",
->>>>>>> 1ba8fb99
     "rxjs": "~7.8.1",
     "tslib": "^2.6.2",
     "zone.js": "~0.14.2"
   },
   "devDependencies": {
-<<<<<<< HEAD
-    "@angular-devkit/build-angular": "^16.0.0",
-    "@angular-eslint/builder": "16.0.1",
-    "@angular-eslint/eslint-plugin": "16.0.1",
-    "@angular-eslint/eslint-plugin-template": "16.0.1",
-    "@angular-eslint/schematics": "16.0.1",
-    "@angular-eslint/template-parser": "16.0.1",
-    "@angular/cli": "^16.2.0",
-    "@angular/compiler-cli": "^16.2.0",
-    "@angular/language-service": "^16.2.0",
-    "@types/google.accounts": "^0.0.14",
-    "@types/jasmine": "^4.3.1",
-    "@types/jasminewd2": "^2.0.10",
-    "@types/node": "^20.1.0",
-    "@typescript-eslint/eslint-plugin": "^5.59.2",
-    "@typescript-eslint/parser": "^5.59.2",
-    "eslint": "^8.39.0",
-=======
     "@angular-devkit/build-angular": "^17.0.6",
     "@angular-eslint/builder": "17.1.1",
     "@angular-eslint/eslint-plugin": "17.1.1",
@@ -73,7 +44,6 @@
     "@typescript-eslint/eslint-plugin": "^6.10.0",
     "@typescript-eslint/parser": "^6.10.0",
     "eslint": "^8.53.0",
->>>>>>> 1ba8fb99
     "husky": "^8.0.3",
     "jasmine-core": "~5.1.1",
     "jasmine-spec-reporter": "~7.0.0",
@@ -81,15 +51,9 @@
     "karma-chrome-launcher": "~3.2.0",
     "karma-coverage-istanbul-reporter": "~3.0.3",
     "karma-jasmine": "~5.1.0",
-<<<<<<< HEAD
-    "karma-jasmine-html-reporter": "^2.0.0",
-    "lint-staged": "^13.2.2",
-    "ng-packagr": "^16.2.0",
-=======
     "karma-jasmine-html-reporter": "^2.1.0",
     "lint-staged": "^15.2.0",
     "ng-packagr": "^17.0.2",
->>>>>>> 1ba8fb99
     "protractor": "~7.0.0",
     "ts-node": "~10.9.2",
     "typescript": "5.2.2"

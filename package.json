--- conflicted
+++ resolved
@@ -80,23 +80,6 @@
     "karma-html-reporter": "^0.2.7",
     "karma-jasmine": "^1.1.0",
     "karma-jasmine-html-reporter": "^0.2.2",
-<<<<<<< HEAD
-    "node-sass": "^4.7.2",
-    "node-sass-tilde-importer": "^1.0.0",
-    "node-watch": "^0.5.2",
-    "protractor": "~5.2.2",
-    "rollup-plugin-local-resolve": "^1.0.7",
-    "rollup": "^0.53.3",
-    "run-sequence": "^2.2.0",
-    "rxjs": "^5.5.6",
-    "ts-node": "~4.1.0",
-    "tslint": "~5.8.0",
-    "typescript": "~2.6.2",
-    "zone.js": "^0.8.19"
-  },
-  "engines": {
-    "node": ">=6.0.0"
-=======
     "karma-remap-coverage": "^0.1.4",
     "lite-server": "^2.2.2",
     "rimraf": "^2.6.1",
@@ -111,6 +94,5 @@
     "tslint": "^4.4.2",
     "typescript": "~2.3.0",
     "zone.js": "^0.8.4"
->>>>>>> d27acc9a
   }
 }
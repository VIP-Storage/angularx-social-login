--- conflicted
+++ resolved
@@ -17,7 +17,7 @@
 In your `AppModule`, import the `SocialLoginModule`
 
 ```javascript
-<<<<<<< HEAD
+
 import { SocialLoginModule, AuthServiceConfig, GoogleLoginProvider, FacebookLoginProvider, LoginOpt } from "angular4-social-login";
 
 // OPTIONAL: custom config for login
@@ -31,10 +31,7 @@
   client_id: "Google-OAuth-Client-Id", //required
   scope: 'profile email'
 }; // https://developers.google.com/api-client-library/javascript/reference/referencedocs#gapiauth2clientconfig
-=======
-import { SocialLoginModule, AuthServiceConfig } from "angularx-social-login";
-import { GoogleLoginProvider, FacebookLoginProvider } from "angularx-social-login";
->>>>>>> e25a626a
+
 
 let config = new AuthServiceConfig([
   {

# Angular 4 / 5 Social Login

Social login and authentication module for Angular 4 / 5. Supports authentication with **Google** and **Facebook**. Can be extended to other providers also.

Check out the [demo](https://abacritt.github.io/angularx-social-login/).

## Getting started

### Install via npm 

```sh
npm install --save angularx-social-login
```

### Import the module

In your `AppModule`, import the `SocialLoginModule`

```javascript
<<<<<<< HEAD
import { SocialLoginModule, AuthServiceConfig } from "angular4-social-login";
import { GoogleLoginProvider, FacebookLoginProvider, LinkedInLoginProvider} from "angular4-social-login";
=======
import { SocialLoginModule, AuthServiceConfig } from "angularx-social-login";
import { GoogleLoginProvider, FacebookLoginProvider } from "angularx-social-login";
>>>>>>> 6dc26249

let config = new AuthServiceConfig([
  {
    id: GoogleLoginProvider.PROVIDER_ID,
    provider: new GoogleLoginProvider("Google-OAuth-Client-Id")
  },
  {
    id: FacebookLoginProvider.PROVIDER_ID,
    provider: new FacebookLoginProvider("Facebook-App-Id")
  },
  {
    id: LinkedInLoginProvider.PROVIDER_ID,
    provider: new FacebookLoginProvider("LinkedIn-client-Id", false, 'en_US')
  }
]);

@NgModule({
  declarations: [
    ...
  ],
  imports: [
    ...
    SocialLoginModule.initialize(config)
  ],
  providers: [],
  bootstrap: [...]
})
export class AppModule { }
```

### Sign in and out users

```javascript
<<<<<<< HEAD
import { AuthService } from "angular4-social-login";
import { FacebookLoginProvider, GoogleLoginProvider, LinkedInLoginProvider } from "angular4-social-login";
=======
import { AuthService } from "angularx-social-login";
import { FacebookLoginProvider, GoogleLoginProvider } from "angularx-social-login";
>>>>>>> 6dc26249

@Component({
  selector: 'app-demo',
  templateUrl: './demo.component.html',
  styleUrls: ['./demo.component.css']
})
export class DemoComponent implements OnInit {

  constructor(private authService: AuthService) { }

  signInWithGoogle(): void {
    this.authService.signIn(GoogleLoginProvider.PROVIDER_ID);
  }

  signInWithFB(): void {
    this.authService.signIn(FacebookLoginProvider.PROVIDER_ID);
  }
  
  signInWithLinkedIn(): void {
    this.authService.signIn(LinkedInLoginProvider.PROVIDER_ID);
  }  

  signOut(): void {
    this.authService.signOut();
  }

}
```

### Subscribe to the authentication state

You are notified when user logs in or logs out. You receive a `SocialUser` object when the user logs in and a `null` when the user logs out. `SocialUser` object contains basic user information such as name, email, photo URL, etc.

```javascript
import { AuthService } from "angularx-social-login";
import { SocialUser } from "angularx-social-login";

@Component({
  selector: 'app-demo',
  templateUrl: './demo.component.html',
  styleUrls: ['./demo.component.css']
})
export class DemoComponent implements OnInit {

  private user: SocialUser;
  private loggedIn: boolean;

  constructor(private authService: AuthService) { }

  ngOnInit() {
    this.authService.authState.subscribe((user) => {
      this.user = user;
      this.loggedIn = (user != null);
    });
  }

}
```

### Display the user information

```html
<img src="{{ user.photoUrl }}">
<div>
  <h4>{{ user.name }}</h4>
  <p>{{ user.email }}</p>
</div>
```

## Specifying custom scope

```javascript
const fbLoginOptions: LoginOpt = {
  scope: 'pages_messaging,pages_messaging_subscriptions,email,pages_show_list,manage_pages',
  return_scopes: true,
  enable_profile_selector: true
}; // https://developers.facebook.com/docs/reference/javascript/FB.login/v2.11

const googleLoginOptions: LoginOpt = {
  scope: 'profile email'
}; // https://developers.google.com/api-client-library/javascript/reference/referencedocs#gapiauth2clientconfig

let config = new AuthServiceConfig([
  {
    id: GoogleLoginProvider.PROVIDER_ID,
    provider: new GoogleLoginProvider("Google-OAuth-Client-Id", googleLoginOptions)
  },
  {
    id: FacebookLoginProvider.PROVIDER_ID,
    provider: new FacebookLoginProvider("Facebook-App-Id", fbLoginOptions)
  }
]);
```

## Building with AoT

If you are facing issue in building your app with AoT, check [this document](https://github.com/abacritt/angularx-social-login/blob/master/README-AOT.md).

## Running the demo app

```sh
cd demo
npm install
ng serve
```<|MERGE_RESOLUTION|>--- conflicted
+++ resolved
@@ -17,13 +17,9 @@
 In your `AppModule`, import the `SocialLoginModule`
 
 ```javascript
-<<<<<<< HEAD
-import { SocialLoginModule, AuthServiceConfig } from "angular4-social-login";
-import { GoogleLoginProvider, FacebookLoginProvider, LinkedInLoginProvider} from "angular4-social-login";
-=======
 import { SocialLoginModule, AuthServiceConfig } from "angularx-social-login";
-import { GoogleLoginProvider, FacebookLoginProvider } from "angularx-social-login";
->>>>>>> 6dc26249
+import { GoogleLoginProvider, FacebookLoginProvider, LinkedInLoginProvider} from "angularx-social-login";
+
 
 let config = new AuthServiceConfig([
   {
@@ -57,13 +53,10 @@
 ### Sign in and out users
 
 ```javascript
-<<<<<<< HEAD
-import { AuthService } from "angular4-social-login";
-import { FacebookLoginProvider, GoogleLoginProvider, LinkedInLoginProvider } from "angular4-social-login";
-=======
+
 import { AuthService } from "angularx-social-login";
-import { FacebookLoginProvider, GoogleLoginProvider } from "angularx-social-login";
->>>>>>> 6dc26249
+import { FacebookLoginProvider, GoogleLoginProvider, LinkedInLoginProvider } from "angularx-social-login";
+
 
 @Component({
   selector: 'app-demo',

--- conflicted
+++ resolved
@@ -80,14 +80,13 @@
 @Injectable()
 export class AuthService {
 
-<<<<<<< HEAD
 	private static readonly ERR_LOGIN_PROVIDER_NOT_FOUND = 'Login provider not found';
 	private static readonly ERR_NOT_LOGGED_IN = 'Not logged in';
 
 	private providers: Map<string, LoginProvider>;
 
 	private _user: SocialUser = null;
-	private _authState: BehaviorSubject<SocialUser> = new BehaviorSubject(null);
+	private _authState: ReplaySubject<SocialUser> = new ReplaySubject(1);
 	private _readyState: BehaviorSubject<string[]> = new BehaviorSubject([]);
 
 	get authState(): Observable<SocialUser> {
@@ -160,87 +159,5 @@
 			}
 		});
 	}
-=======
-  private static readonly ERR_LOGIN_PROVIDER_NOT_FOUND = 'Login provider not found';
-  private static readonly ERR_NOT_LOGGED_IN = 'Not logged in';
-
-  private providers: Map<string, LoginProvider>;
-
-  private _user: SocialUser = null;
-
-  private _authState: ReplaySubject<SocialUser> = new ReplaySubject(1);
-  private _readyState: BehaviorSubject<string[]> = new BehaviorSubject([]);
-
-  get authState(): Observable<SocialUser> {
-    return this._authState.asObservable();
-  }
-  /** Provides an array of provider ID's as they become ready */
-  get readyState(): Observable<string[]> {
-    return this._readyState.asObservable();
-  }
-
-  constructor(config: AuthServiceConfig) {
-    this.providers = config.providers;
-
-    this.providers.forEach((provider: LoginProvider, key: string) => {
-      provider.initialize().then(() => {
-        let readyProviders = this._readyState.getValue();
-        readyProviders.push(key);
-        this._readyState.next(readyProviders);
-
-        provider.getLoginStatus().then((user) => {
-          user.provider = key;
-
-          this._user = user;
-          this._authState.next(user);
-        });
-      }).catch((err) => {
-        // this._authState.next(null);
-      });
-    });
-  }
-
-  signIn(providerId: string, opt?: LoginOpt): Promise<SocialUser> {
-    return new Promise((resolve, reject) => {
-      let providerObject = this.providers.get(providerId);
-      if (providerObject) {
-        providerObject.signIn(opt).then((user: SocialUser) => {
-          user.provider = providerId;
-          resolve(user);
-
-          this._user = user;
-          this._authState.next(user);
-        }).catch(err => {
-          reject(err);
-        });
-      } else {
-        reject(AuthService.ERR_LOGIN_PROVIDER_NOT_FOUND);
-      }
-    });
-  }
-
-  signOut(): Promise<any> {
-    return new Promise((resolve, reject) => {
-      if (!this._user) {
-        reject(AuthService.ERR_NOT_LOGGED_IN);
-      } else {
-        let providerId = this._user.provider;
-        let providerObject = this.providers.get(providerId);
-        if (providerObject) {
-          providerObject.signOut().then(() => {
-            resolve();
-
-            this._user = null;
-            this._authState.next(null);
-          }).catch((err) => {
-            reject(err);
-          });
-        } else {
-          reject(AuthService.ERR_LOGIN_PROVIDER_NOT_FOUND);
-        }
-      }
-    });
-  }
->>>>>>> a211e58d
 
 }
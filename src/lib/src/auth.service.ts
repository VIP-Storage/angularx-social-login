--- conflicted
+++ resolved
@@ -86,12 +86,9 @@
   private providers: Map<string, LoginProvider>;
 
   private _user: SocialUser = null;
-<<<<<<< HEAD
+
   private _authState: ReplaySubject<SocialUser> = new ReplaySubject(1);
-=======
-  private _authState: BehaviorSubject<SocialUser> = new BehaviorSubject(null);
   private _readyState: BehaviorSubject<string[]> = new BehaviorSubject([]);
->>>>>>> 087a71a0
 
   get authState(): Observable<SocialUser> {
     return this._authState.asObservable();

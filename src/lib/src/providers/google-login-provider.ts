import { BaseLoginProvider } from '../entities/base-login-provider';
import { SocialUser } from '../entities/user';
import { LoginOpt } from '../auth.service';

declare let gapi: any;

export class GoogleLoginProvider extends BaseLoginProvider {

	public static readonly PROVIDER_ID: string = 'GOOGLE';

	protected auth2: any;

	constructor(private clientId: string, private opt: LoginOpt = { scope: 'email' }) { super(); }

<<<<<<< HEAD
	initialize(): Promise<void> {
		return new Promise((resolve, reject) => {
			this.loadScript(GoogleLoginProvider.PROVIDER_ID,
				'//apis.google.com/js/platform.js',
				() => {
					gapi.load('auth2', () => {
						this.auth2 = gapi.auth2.init({
							...this.opt,
							client_id: this.clientId
						});
=======
  initialize(): Promise<void> {
    return new Promise((resolve, reject) => {
      this.loadScript(GoogleLoginProvider.PROVIDER_ID,
        'https://apis.google.com/js/platform.js',
        () => {
          gapi.load('auth2', () => {
            this.auth2 = gapi.auth2.init({
              ...this.opt,
              client_id: this.clientId
            });
>>>>>>> a211e58d

						this.auth2.then(() => {
							this._readyState.next(true);
							resolve();
						}).catch((err: any) => {
							reject(err);
						});
					});
				});
		});
	}

	getLoginStatus(): Promise<SocialUser> {
		return new Promise((resolve, reject) => {
			this.onReady().then(() => {
				if (this.auth2.isSignedIn.get()) {
					let user: SocialUser = new SocialUser();
					let profile = this.auth2.currentUser.get().getBasicProfile();
					let token = this.auth2.currentUser.get().getAuthResponse(true).access_token;
					let backendToken = this.auth2.currentUser.get().getAuthResponse(true).id_token;

					user.id = profile.getId();
					user.name = profile.getName();
					user.email = profile.getEmail();
					user.photoUrl = profile.getImageUrl();
					user.firstName = profile.getGivenName();
					user.lastName = profile.getFamilyName();
					user.authToken = token;
					user.idToken = backendToken;
					resolve(user);
				}
			});
		});
	}

	signIn(opt?: LoginOpt): Promise<SocialUser> {
		return new Promise((resolve, reject) => {
			this.onReady().then(() => {
				let promise = this.auth2.signIn(opt);

				promise.then(() => {
					let user: SocialUser = new SocialUser();
					let profile = this.auth2.currentUser.get().getBasicProfile();
					let token = this.auth2.currentUser.get().getAuthResponse(true).access_token;
					let backendToken = this.auth2.currentUser.get().getAuthResponse(true).id_token;

					user.id = profile.getId();
					user.name = profile.getName();
					user.email = profile.getEmail();
					user.photoUrl = profile.getImageUrl();
					user.firstName = profile.getGivenName();
					user.lastName = profile.getFamilyName();
					user.authToken = token;
					user.idToken = backendToken;
					resolve(user);
				}, (closed: any) => {
					reject('User cancelled login or did not fully authorize.');
				}).catch((err: any) => {
					reject(err);
				});
			});
		});
	}

	signOut(revoke?: boolean): Promise<any> {
		return new Promise((resolve, reject) => {
			this.onReady().then(() => {
				<Promise<any>>(revoke ? this.auth2.disconnect() : this.auth2.signOut())
					.then((err: any) => {
						if (err) {
							reject(err);
						} else {
							resolve();
						}
					}).catch((err: any) => {
						reject(err);
					});
			});
		});
	}
}<|MERGE_RESOLUTION|>--- conflicted
+++ resolved
@@ -12,18 +12,6 @@
 
 	constructor(private clientId: string, private opt: LoginOpt = { scope: 'email' }) { super(); }
 
-<<<<<<< HEAD
-	initialize(): Promise<void> {
-		return new Promise((resolve, reject) => {
-			this.loadScript(GoogleLoginProvider.PROVIDER_ID,
-				'//apis.google.com/js/platform.js',
-				() => {
-					gapi.load('auth2', () => {
-						this.auth2 = gapi.auth2.init({
-							...this.opt,
-							client_id: this.clientId
-						});
-=======
   initialize(): Promise<void> {
     return new Promise((resolve, reject) => {
       this.loadScript(GoogleLoginProvider.PROVIDER_ID,
@@ -34,7 +22,6 @@
               ...this.opt,
               client_id: this.clientId
             });
->>>>>>> a211e58d
 
 						this.auth2.then(() => {
 							this._readyState.next(true);
